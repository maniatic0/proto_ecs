--- conflicted
+++ resolved
@@ -1,6 +1,3 @@
-use std::alloc::System;
-
-pub use ecs_macros::register_local_system;
 /// Local systems are basically functions that operate on datagroups from
 /// an entity. To define a local system, the user should be able to
 /// write a function with datagroups it expects as parameters and
@@ -15,6 +12,7 @@
 use proto_ecs::core::ids;
 use proto_ecs::data_group::DataGroupID;
 use proto_ecs::get_id;
+pub use ecs_macros::register_local_system;
 
 use crate::data_group::DataGroup;
 
@@ -122,16 +120,9 @@
             !registry.is_initialized,
             "Local System registry was already initialized!"
         );
-<<<<<<< HEAD
         
         let mut locals_register_fns = TempRegistryLambdas::new();
         let mut globals_register_fns = LocalSystemRegistry::get_temp_global_registry().write();
-=======
-
-        registry.load_registered_local_systems();
-        registry.init();
-    }
->>>>>>> ecae7768
 
         let mut locals_dep_register_fns = TempRegistryLambdas::new();
         let mut globals_dep_register_fns = LocalSystemRegistry::get_temp_global_dependency_registry().write();
@@ -144,24 +135,12 @@
     }
     
     /// Initialize this registry entry
-<<<<<<< HEAD
     pub fn init(&mut self, registry_fns : TempRegistryLambdas, dependency_registry_fns : TempRegistryLambdas)
     {
         registry_fns.into_iter().for_each(|lambda| lambda(self));
         self.entries.sort_unstable_by(|this, other| this.id.cmp(&other.id));
         dependency_registry_fns.into_iter().for_each(|lambda| lambda(self));
-=======
-    pub fn init(&mut self) {
-        self.entries
-            .sort_unstable_by(|this, other| this.id.cmp(&other.id));
-        self.is_initialized = true;
-    }
-
-    /// Consume globally registered local systems and load them to this registry
-    pub fn load_registered_local_systems(&mut self) {
-        let mut locals: TempRegistryLambdas = TempRegistryLambdas::new();
-        let mut globals = LocalSystemRegistry::get_temp_global_registry().write();
->>>>>>> ecae7768
+
 
         self.is_initialized = true;
     }
